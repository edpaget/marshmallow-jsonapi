# -*- coding: utf-8 -*-
"""Includes all the fields classes from `marshmallow.fields` as well as
fields for serializing JSON API-formatted hyperlinks.
"""
from marshmallow import ValidationError
# Make core fields importable from marshmallow_jsonapi
from marshmallow.fields import *  # noqa
from marshmallow.utils import get_value

from .utils import resolve_params



class BaseRelationship(Field):
    """Base relationship field. This is used by `marshmallow_jsonapi.Schema` to determine
    which fields should be formatted as relationship objects.

    See: http://jsonapi.org/format/#document-resource-object-relationships
    """
    pass


class Relationship(BaseRelationship):
    """Framework-independent field which serializes to a "relationship object".

    See: http://jsonapi.org/format/#document-resource-object-relationships

    Examples: ::

        author = Relationship(
            related_url='/authors/{author_id}',
            related_url_kwargs={'author_id': '<author.id>'},
        )

        comments = Relationship(
            related_url='/posts/{post_id}/comments/',
            related_url_kwargs={'post_id': '<id>'},
            many=True, include_data=True,
            type_='comments'
        )

    This field is read-only by default.

    :param str related_url: Format string for related resource links.
    :param dict related_url_kwargs: Replacement fields for `related_url`. String arguments
        enclosed in `< >` will be interpreted as attributes to pull from the target object.
    :param str self_url: Format string for self relationship links.
    :param dict self_url_kwargs: Replacement fields for `self_url`. String arguments
        enclosed in `< >` will be interpreted as attributes to pull from the target object.
    :param bool include_data: Whether to include a resource linkage
        (http://jsonapi.org/format/#document-resource-object-linkage) in the serialized result.
    :param bool many: Whether the relationship represents a many-to-one or many-to-many
        relationship. Only affects serialization of the resource linkage.
    :param str type_: The type of resource.
    :param str id_field: Attribute name to pull ids from if a resource linkage is included.
    """

    id_field = 'id'

    def __init__(
        self,
        related_url='', related_url_kwargs=None,
        self_url='', self_url_kwargs=None,
        include_data=False, many=False, type_=None, id_field=None, **kwargs
    ):
        self.related_url = related_url
        self.related_url_kwargs = related_url_kwargs or {}
        self.self_url = self_url
        self.self_url_kwargs = self_url_kwargs or {}
        if include_data and not type_:
            raise ValueError('include_data=True requires the type_ argument.')
        self.many = many
        self.include_data = include_data
        self.type_ = type_
        self.id_field = id_field or self.id_field
        super(Relationship, self).__init__(**kwargs)

    def get_related_url(self, obj):
        if self.related_url:
            kwargs = resolve_params(obj, self.related_url_kwargs)
            return self.related_url.format(**kwargs)
        return None

    def get_self_url(self, obj):
        if self.self_url:
            kwargs = resolve_params(obj, self.self_url_kwargs)
            return self.self_url.format(**kwargs)
        return None

    def add_resource_linkage(self, value):
        def stringify(value):
            if value is not None:
                return str(value)
            return value

        if self.many:
            included_data = [{
                'type': self.type_,
<<<<<<< HEAD
                'id': get_value(self.id_field, each, each)
=======
                'id': stringify(get_value_or_raise(self.id_field, each))
>>>>>>> 1fa2a291
            } for each in value]
        else:
            included_data = {
                'type': self.type_,
<<<<<<< HEAD
                'id': get_value(self.id_field, value, value)
=======
                'id': stringify(get_value_or_raise(self.id_field, value))
>>>>>>> 1fa2a291
            }
        return included_data

    def validate_data_object(self, data):
        errors = []
        if 'id' not in data:
            errors.append('Must have an `id` field')
        if 'type' not in data:
            errors.append('Must have a `type` field')
        elif data['type'] != self.type_:
            errors.append('Invalid `type` specified')

        if errors:
            raise ValidationError(errors)

    def _deserialize(self, value, attr, obj):
        if 'data' not in value:
            raise ValidationError('Must include a `data` key')

        data = value.get('data')
        if data is None or value['data'] == []:
            return data

        if self.many:
            for item in data:
                self.validate_data_object(item)
        else:
            self.validate_data_object(data)

        if self.many:
            return [item.get('id') for item in data]
        return data.get('id')

    def _serialize(self, value, attr, obj):
        dict_class = self.parent.dict_class if self.parent else dict
        ret = dict_class()
        if hasattr(self.root, 'inflect'):
            attr = self.root.inflect(attr)
        ret[attr] = dict_class()

        self_url = self.get_self_url(obj)
        related_url = self.get_related_url(obj)
        if self_url or related_url:
            ret[attr]['links'] = dict_class()
            if self_url:
                ret[attr]['links']['self'] = self_url
            if related_url:
                ret[attr]['links']['related'] = related_url

        if self.include_data:
            if value is None:
                ret[attr]['data'] = [] if self.many else None
            else:
                ret[attr]['data'] = self.add_resource_linkage(value)
        return ret<|MERGE_RESOLUTION|>--- conflicted
+++ resolved
@@ -8,7 +8,6 @@
 from marshmallow.utils import get_value
 
 from .utils import resolve_params
-
 
 
 class BaseRelationship(Field):
@@ -96,20 +95,12 @@
         if self.many:
             included_data = [{
                 'type': self.type_,
-<<<<<<< HEAD
-                'id': get_value(self.id_field, each, each)
-=======
-                'id': stringify(get_value_or_raise(self.id_field, each))
->>>>>>> 1fa2a291
+                'id': stringify(get_value(self.id_field, each, each))
             } for each in value]
         else:
             included_data = {
                 'type': self.type_,
-<<<<<<< HEAD
-                'id': get_value(self.id_field, value, value)
-=======
-                'id': stringify(get_value_or_raise(self.id_field, value))
->>>>>>> 1fa2a291
+                'id': stringify(get_value(self.id_field, value, value))
             }
         return included_data
 
